<#
.SYNOPSIS
  Deploys a User Managed Identity (UMI) for Sentinel ingestion.
.DESCRIPTION
  This script deploys a User Managed Identity (UMI) for Sentinel ingestion. It creates a resource group,
  registers the required Azure Resource Providers, installs the required PowerShell modules, and assigns
  permissions to the UMI. It also creates a service principal and assigns the required permissions for
  the UMI to manage the service principal.
.PARAMETER CustomerPrefix
  The customer prefix name. This is used to create the resource group name.
.PARAMETER SubscriptionId
  The subscription ID where the UMI will be deployed.
.PARAMETER AzRegion
  The Azure region where the UMI will be deployed. Default is 'eastus'.

#>
[CmdletBinding()]
param (
  [Parameter()]
  [string] $CustomerPrefix,
  [Parameter()]
  [string] $Subscription,
  [Parameter()]
  [string] $AzRegion = 'eastus'
)

# Install the required PowerShell modules
Install-Module Az.Resources -Scope CurrentUser -SkipPublisherCheck -Force -AllowClobber -AcceptLicense
Install-Module Microsoft.Graph.Authentication -Scope CurrentUser -SkipPublisherCheck -Force -AllowClobber -AcceptLicense
Install-Module Microsoft.Graph.Applications -Scope CurrentUser -SkipPublisherCheck -Force -AllowClobber -AcceptLicense

# Add required Azure Resource Providers
Register-AzResourceProvider -ProviderNamespace Microsoft.Insights
Register-AzResourceProvider -ProviderNamespace Microsoft.ManagedServices
Register-AzResourceProvider -ProviderNamespace Microsoft.ManagedIdentity

do {
  $customerPrefix = Read-Host 'Enter customer prefix name: '
} while ($customerPrefix.Length -lt 3)

do {
  $Subscription = Read-Host 'Enter the subscription id: '
} while ($Subscription.Length -lt 36)

$umiName = 'MSSP-Sentinel-Ingestion-UMI'
$rg = "$($customerPrefix.ToUpper())-Sentinel-Prod-rg"

# If running locally, instead of cloud shell, you will need to authenticate to Azure.
# Connect-AzAccount
Set-AzContext -SubscriptionId $Subscription

# Get the context of the current subscription
$subscriptionId = (Get-AzContext).Subscription.Id
$scope = "/subscriptions/$($subscriptionId)"
# Azure RBAC role IDs needed
$azureOwnerRoleId = '8e3af657-a8ff-443c-a75c-2fe8c4bcb635' # This is Owner.
$azureKVAdminRoleId = '00482a5a-887f-4fb3-b363-3b7fe8e74483' # This is Key Vault Administrator.
$azureKVUserRoleId = '4633458b-17de-408a-b874-0445c86b69e6' # This is Key Vault Secrets User.
$metricsPubRoleId = '3913510d-42f4-4e42-8a64-420c390055eb' # This is Monitoring Metrics Publisher.

# Create resource group if needed.
if ([string]::IsNullOrEmpty((Get-AzResourceGroup -Name $rg -ErrorAction SilentlyContinue))) {
  New-AzResourceGroup -Name $rg -Location $azRegion
}

# Create user managed identity
$null = New-AzUserAssignedIdentity -Name $umiName -ResourceGroupName $rg -Location $AzRegion
$umi = Get-AzADServicePrincipal -DisplayName $umiName

# Wait for the UMI to be created
Start-Sleep 10

# Assign User Assigned Identity Owner permissions to the subscription
New-AzRoleAssignment -RoleDefinitionId $azureOwnerRoleId -ObjectId $umi.Id -Scope $scope

# Assign Key Vault permissions to the UMI
# The UMI needs to be able to manage Key Vaults, so we assign it the
New-AzRoleAssignment -RoleDefinitionId $azureKVAdminRoleId -ObjectId $umi.Id -Scope $scope

# Assign Key Vault Secrets User permissions to the UMI
# The UMI needs to be able to read secrets from Key Vaults, so we assign it the Key Vault Secrets User role.
# This role allows the UMI to read secrets from Key Vaults, which is necessary for its operation.
New-AzRoleAssignment -RoleDefinitionId $azureKVUserRoleId -ObjectId $umi.Id -Scope $scope

# Wait for the role assignments to propagate
Start-Sleep 15

# Create the service principal/app registration
$appName = "MSSP-Sentinel-Ingestion"
New-AzADServicePrincipal -DisplayName $appName
Start-Sleep 20
$adsp = Get-AzADServicePrincipal -DisplayName $appName

# Assign the UMI Monitoring Metrics Publisher role to the subscription.
# This role is required to allow the UMI to publish data to Azure Sentinel/Azure Monitor.
New-AzRoleAssignment -RoleDefinitionId $metricsPubRoleId -ObjectId $adsp.Id -Scope $subscriptionId

# The UMI needs to be granted permissions to the Microsoft Graph API
# to allow it to view and manage its owned resources in the tenant.

# Connect to Microsoft Graph. You will need to complete the authentication outside the shell.
Connect-MgGraph -Scopes 'Application.ReadWrite.All', 'Directory.Read.All', 'AppRoleAssignment.ReadWrite.All' -NoWelcome

# Make sure the UMI is set as the owner of the application. This is required to allow
# the UMI to manage the app registration.
$newOwner = @{
  '@odata.id' = "https://graph.microsoft.com/v1.0/directoryObjects/{$($Umi.Id)}"
}

<<<<<<< HEAD
# This adds the UMI as an owner
New-MgApplicationOwnerByRef -ApplicationId $Id -BodyParameter $newOwner

# This will update the name to be in line with our new standard name
Update-MgApplication -ApplicationId $Id -DisplayName 'MSSP-Sentinel-Ingestion'

# Graph API permissions to set for UMI
=======
# Graph API permissions to assign to the UMI
# This allows the UMI to manage its service principal 
>>>>>>> 86c8064e
$addPermissions = @(
  'Application.ReadWrite.OwnedBy',
  'Application.Read.All'
)

# Get the Service Principal info for Microsoft Graph
$graphSP = Get-MgServicePrincipal -Filter "AppId eq '00000003-0000-0000-c000-000000000000'"
$appRoles = $graphSP.AppRoles |
  Where-Object { ($_.Value -in $addPermissions) -and ($_.AllowedMemberTypes -contains 'Application') }

$appRoles | ForEach-Object {
<<<<<<< HEAD
  New-MgServicePrincipalAppRoleAssignment -ServicePrincipalId $umiId -ResourceId $graphSP.Id -PrincipalId $umiId -AppRoleId $_.Id
}
=======
  New-MgServicePrincipalAppRoleAssignment -ResourceId $graphSP.Id -PrincipalId $umiId -AppRoleId $_.Id
}

# Make sure the UMI is set as the owner of the application. This is required to allow
# the UMI to manage the app registration.
$newOwner = @{
  '@odata.id' = "https://graph.microsoft.com/v1.0/directoryObjects/{$($Umi.Id)}"
}

# This adds the UMI as an owner to application
New-MgApplicationOwnerByRef -ApplicationId $Id -BodyParameter $newOwner
# This will update the name to be in line with our new standard name
#Update-MgApplication -ApplicationId $Id -DisplayName 'MSSP-Sentinel-Ingestion'
>>>>>>> 86c8064e
<|MERGE_RESOLUTION|>--- conflicted
+++ resolved
@@ -101,24 +101,36 @@
 # Connect to Microsoft Graph. You will need to complete the authentication outside the shell.
 Connect-MgGraph -Scopes 'Application.ReadWrite.All', 'Directory.Read.All', 'AppRoleAssignment.ReadWrite.All' -NoWelcome
 
+# Get the Service Principal for Microsoft Graph
+$graphSP = Get-MgServicePrincipal -Filter "AppId eq '00000003-0000-0000-c000-000000000000'"
+
+# Graph API permissions to assign to the UMI
+# This allows the UMI to manage its service principal
+$addPermissions = @(
+  'Application.ReadWrite.OwnedBy',
+  'Application.Read.All'
+)
+
+$appRoles = $graphSP.AppRoles |
+  Where-Object { ($_.Value -in $addPermissions) -and ($_.AllowedMemberTypes -contains 'Application') }
+
+$appRoles | ForEach-Object {
+  New-MgServicePrincipalAppRoleAssignment -ResourceId $graphSP.Id -PrincipalId $umiId -AppRoleId $_.Id
+}
+
 # Make sure the UMI is set as the owner of the application. This is required to allow
 # the UMI to manage the app registration.
 $newOwner = @{
   '@odata.id' = "https://graph.microsoft.com/v1.0/directoryObjects/{$($Umi.Id)}"
 }
 
-<<<<<<< HEAD
-# This adds the UMI as an owner
+# This adds the UMI as an owner to application
 New-MgApplicationOwnerByRef -ApplicationId $Id -BodyParameter $newOwner
 
 # This will update the name to be in line with our new standard name
 Update-MgApplication -ApplicationId $Id -DisplayName 'MSSP-Sentinel-Ingestion'
 
 # Graph API permissions to set for UMI
-=======
-# Graph API permissions to assign to the UMI
-# This allows the UMI to manage its service principal 
->>>>>>> 86c8064e
 $addPermissions = @(
   'Application.ReadWrite.OwnedBy',
   'Application.Read.All'
@@ -130,21 +142,5 @@
   Where-Object { ($_.Value -in $addPermissions) -and ($_.AllowedMemberTypes -contains 'Application') }
 
 $appRoles | ForEach-Object {
-<<<<<<< HEAD
   New-MgServicePrincipalAppRoleAssignment -ServicePrincipalId $umiId -ResourceId $graphSP.Id -PrincipalId $umiId -AppRoleId $_.Id
-}
-=======
-  New-MgServicePrincipalAppRoleAssignment -ResourceId $graphSP.Id -PrincipalId $umiId -AppRoleId $_.Id
-}
-
-# Make sure the UMI is set as the owner of the application. This is required to allow
-# the UMI to manage the app registration.
-$newOwner = @{
-  '@odata.id' = "https://graph.microsoft.com/v1.0/directoryObjects/{$($Umi.Id)}"
-}
-
-# This adds the UMI as an owner to application
-New-MgApplicationOwnerByRef -ApplicationId $Id -BodyParameter $newOwner
-# This will update the name to be in line with our new standard name
-#Update-MgApplication -ApplicationId $Id -DisplayName 'MSSP-Sentinel-Ingestion'
->>>>>>> 86c8064e
+}